--- conflicted
+++ resolved
@@ -43,12 +43,9 @@
                  lambda_grqo=1.0, teacher_ema=0.99,
                  reward_proxy="taylor",  # either "taylor" or "gradnorm"
                  resnet = False,
-<<<<<<< HEAD
-                 random_k: Optional[int]=None
-=======
+                 random_k: Optional[int]=None,
                  alpha_invar=0.5, # Blends per-sample reward with global invariance score
                  gamma_var=1.0    # Penalty on reward variance across domains
->>>>>>> 04dd2fb8
                  ):
         super().__init__()
         # QueryLosses does decoding + heads
